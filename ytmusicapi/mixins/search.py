--- conflicted
+++ resolved
@@ -1,4 +1,4 @@
-from typing import Any, Optional, Union
+from typing import Any, Optional
 
 from ytmusicapi.continuations import get_continuations
 from ytmusicapi.exceptions import YTMusicUserError
@@ -188,9 +188,9 @@
 
         if "tabbedSearchResultsRenderer" in response["contents"]:
             tab_index = 0 if not scope or filter else scopes.index(scope) + 1
-            results = response["contents"]["tabbedSearchResultsRenderer"]["tabs"][
-                tab_index
-            ]["tabRenderer"]["content"]
+            results = response["contents"]["tabbedSearchResultsRenderer"]["tabs"][tab_index]["tabRenderer"][
+                "content"
+            ]
         else:
             results = response["contents"]
 
@@ -215,19 +215,7 @@
                     res["musicCardShelfRenderer"], self.parser.get_search_result_types()
                 )
                 search_results.append(top_result)
-<<<<<<< HEAD
-                if results := nav(res, ["musicCardShelfRenderer", "contents"], True):
-                    category = None
-                    # category "more from youtube" is missing sometimes
-                    if "messageRenderer" in results[0]:
-                        category = nav(
-                            results.pop(0), ["messageRenderer", *TEXT_RUN_TEXT]
-                        )
-                    type = None
-                else:
-=======
                 if not (shelf_contents := nav(res, ["musicCardShelfRenderer", "contents"], True)):
->>>>>>> 12cc15ea
                     continue
                 # if "more from youtube" is present, remove it - it's not parseable
                 if "messageRenderer" in shelf_contents[0]:
@@ -246,14 +234,8 @@
             else:
                 continue
 
-<<<<<<< HEAD
-            search_result_types = self.parser.get_search_result_types()
-            search_results.extend(
-                parse_search_results(results, search_result_types, type, category)
-=======
             search_results.extend(
                 parse_search_results(shelf_contents, search_result_types, result_type, category)
->>>>>>> 12cc15ea
             )
 
             if filter:  # if filter is set, there are continuations
@@ -262,13 +244,7 @@
                     return self._send_request(endpoint, body, additionalParams)
 
                 def parse_func(contents):
-<<<<<<< HEAD
-                    return parse_search_results(
-                        contents, search_result_types, type, category
-                    )
-=======
                     return parse_search_results(contents, search_result_types, result_type, category)
->>>>>>> 12cc15ea
 
                 search_results.extend(
                     get_continuations(
@@ -282,11 +258,7 @@
 
         return search_results
 
-<<<<<<< HEAD
-    def get_search_suggestions(self, query: str) -> List[str]:
-=======
-    def get_search_suggestions(self, query: str, detailed_runs=False) -> Union[list[str], list[dict]]:
->>>>>>> 12cc15ea
+    def get_search_suggestions(self, query: str) -> list[str]:
         """
         Get Search Suggestions
 
